//! Module implementing an Open Metrics metric family.
//!
//! See [`Family`] for details.

use crate::encoding::{EncodeLabelSet, EncodeMetric, MetricEncoder};

use super::{MetricType, TypedMetric};
use parking_lot::{MappedRwLockReadGuard, RwLock, RwLockReadGuard, RwLockWriteGuard};
use std::cell::RefCell;
use std::collections::HashMap;
use std::sync::Arc;

/// Representation of the OpenMetrics *MetricFamily* data type.
///
/// A [`Family`] is a set of metrics with the same name, help text and
/// type, differentiated by their label values thus spanning a multidimensional
/// space.
///
/// # Generic over the label set
///
/// A [`Family`] is generic over the label type. For convenience one might
/// choose a `Vec<(String, String)>`, for performance and/or type safety one might
/// define a custom type.
///
/// ## Examples
///
/// ### [`Family`] with `Vec<(String, String)>` for convenience
///
/// ```
/// # use prometheus_client::encoding::text::encode;
/// # use prometheus_client::metrics::counter::{Atomic, Counter};
/// # use prometheus_client::metrics::family::Family;
/// # use prometheus_client::registry::{Descriptor, Registry};
/// #
/// # let mut registry = Registry::default();
/// let family = Family::<Vec<(String, String)>, Counter>::default();
/// # registry.register(
/// #   "my_counter",
/// #   "This is my counter",
/// #   family.clone(),
/// # );
///
/// // Record a single HTTP GET request.
/// family.get_or_create(&vec![("method".to_owned(), "GET".to_owned())]).inc();
///
/// # // Encode all metrics in the registry in the text format.
/// # let mut buffer = String::new();
/// # encode(&mut buffer, &registry).unwrap();
/// #
/// # let expected = "# HELP my_counter This is my counter.\n".to_owned() +
/// #                "# TYPE my_counter counter\n" +
/// #                "my_counter_total{method=\"GET\"} 1\n" +
/// #                "# EOF\n";
/// # assert_eq!(expected, buffer);
/// ```
///
/// ### [`Family`] with custom type for performance and/or type safety
///
/// Using `EncodeLabelSet` and `EncodeLabelValue` derive macro to generate
/// [`EncodeLabelSet`] for `struct`s and
/// [`EncodeLabelValue`](crate::encoding::EncodeLabelValue) for `enum`s.
///
/// ```
/// # use prometheus_client::encoding::{EncodeLabelSet, EncodeLabelValue};
/// # use prometheus_client::encoding::text::encode;
/// # use prometheus_client::metrics::counter::{Atomic, Counter};
/// # use prometheus_client::metrics::family::Family;
/// # use prometheus_client::registry::{Descriptor, Registry};
/// # use std::io::Write;
/// #
/// # let mut registry = Registry::default();
/// #[derive(Clone, Debug, Hash, PartialEq, Eq, EncodeLabelSet)]
/// struct Labels {
///   method: Method,
/// };
///
/// #[derive(Clone, Debug, Hash, PartialEq, Eq, EncodeLabelValue)]
/// enum Method {
///   GET,
///   PUT,
/// };
///
/// let family = Family::<Labels, Counter>::default();
/// # registry.register(
/// #   "my_counter",
/// #   "This is my counter",
/// #   family.clone(),
/// # );
///
/// // Record a single HTTP GET request.
/// family.get_or_create(&Labels { method: Method::GET }).inc();
/// #
/// # // Encode all metrics in the registry in the text format.
/// # let mut buffer = String::new();
/// # encode(&mut buffer, &registry).unwrap();
/// #
/// # let expected = "# HELP my_counter This is my counter.\n".to_owned() +
/// #                "# TYPE my_counter counter\n" +
/// #                "my_counter_total{method=\"GET\"} 1\n" +
/// #                "# EOF\n";
/// # assert_eq!(expected, buffer);
/// ```
// TODO: Consider exposing hash algorithm.
pub struct Family<S, M, C = fn() -> M> {
    metrics: Arc<RwLock<HashMap<S, M>>>,
    /// Function that when called constructs a new metric.
    ///
    /// For most metric types this would simply be its [`Default`]
    /// implementation set through [`Family::default`]. For metric types that
    /// need custom construction logic like
    /// [`Histogram`](crate::metrics::histogram::Histogram) in order to set
    /// specific buckets, a custom constructor is set via
    /// [`Family::new_with_constructor`].
    constructor: C,
}

impl<S: std::fmt::Debug, M: std::fmt::Debug, C> std::fmt::Debug for Family<S, M, C> {
    fn fmt(&self, f: &mut std::fmt::Formatter<'_>) -> std::fmt::Result {
        f.debug_struct("Family")
            .field("metrics", &self.metrics)
            .finish()
    }
}

/// A constructor for creating new metrics in a [`Family`] when calling
/// [`Family::get_or_create`]. Such constructor is provided via
/// [`Family::new_with_constructor`].
///
/// This is mostly used when creating histograms using constructors that need to
/// capture variables.
///
/// ```
/// # use prometheus_client::metrics::family::{Family, MetricConstructor};
/// # use prometheus_client::metrics::histogram::Histogram;
/// struct CustomBuilder {
///     buckets: Vec<f64>,
/// }
///
/// impl MetricConstructor<Histogram> for CustomBuilder {
///     fn new_metric(&self) -> Histogram {
///         // When a new histogram is created, this function will be called.
///         Histogram::new(self.buckets.iter().cloned())
///     }
/// }
///
/// let custom_builder = CustomBuilder { buckets: vec![0.0, 10.0, 100.0] };
/// let metric = Family::<(), Histogram, CustomBuilder>::new_with_constructor(custom_builder);
/// ```
pub trait MetricConstructor<M> {
    /// Create a new instance of the metric type.
    fn new_metric(&self) -> M;
}

/// In cases in which the explicit type of the metric is not required, it is
/// posible to directly provide a closure even if it captures variables.
///
/// ```
/// # use prometheus_client::metrics::family::{Family};
/// # use prometheus_client::metrics::histogram::Histogram;
/// let custom_buckets = [0.0, 10.0, 100.0];
/// let metric = Family::<(), Histogram, _>::new_with_constructor(|| {
///     Histogram::new(custom_buckets.into_iter())
/// });
/// # metric.get_or_create(&());
/// ```
impl<M, F: Fn() -> M> MetricConstructor<M> for F {
    fn new_metric(&self) -> M {
        self()
    }
}

impl<S: Clone + std::hash::Hash + Eq, M: Default> Default for Family<S, M> {
    fn default() -> Self {
        Self {
            metrics: Arc::new(RwLock::new(Default::default())),
            constructor: M::default,
        }
    }
}

impl<S: Clone + std::hash::Hash + Eq, M, C> Family<S, M, C> {
    /// Create a metric family using a custom constructor to construct new
    /// metrics.
    ///
    /// When calling [`Family::get_or_create`] a [`Family`] needs to be able to
    /// construct a new metric in case none exists for the given label set. In
    /// most cases, e.g. for [`Counter`](crate::metrics::counter::Counter)
    /// [`Family`] can just use the [`Default::default`] implementation for the
    /// metric type. For metric types such as
    /// [`Histogram`](crate::metrics::histogram::Histogram) one might want
    /// [`Family`] to construct a
    /// [`Histogram`](crate::metrics::histogram::Histogram) with custom buckets
    /// (see example below). For such case one can use this method. For more
    /// involved constructors see [`MetricConstructor`].
    ///
    /// ```
    /// # use prometheus_client::metrics::family::Family;
    /// # use prometheus_client::metrics::histogram::{exponential_buckets, Histogram};
    /// Family::<Vec<(String, String)>, Histogram>::new_with_constructor(|| {
    ///     Histogram::new(exponential_buckets(1.0, 2.0, 10))
    /// });
    /// ```
    pub fn new_with_constructor(constructor: C) -> Self {
        Self {
            metrics: Arc::new(RwLock::new(Default::default())),
            constructor,
        }
    }
}

impl<S: Clone + std::hash::Hash + Eq, M, C: MetricConstructor<M>> Family<S, M, C> {
    /// Access a metric with the given label set, creating it if one does not
    /// yet exist.
    ///
    /// ```
    /// # use prometheus_client::metrics::counter::{Atomic, Counter};
    /// # use prometheus_client::metrics::family::Family;
    /// #
    /// let family = Family::<Vec<(String, String)>, Counter>::default();
    ///
    /// // Will create the metric with label `method="GET"` on first call and
    /// // return a reference.
    /// family.get_or_create(&vec![("method".to_owned(), "GET".to_owned())]).inc();
    ///
    /// // Will return a reference to the existing metric on all subsequent
    /// // calls.
    /// family.get_or_create(&vec![("method".to_owned(), "GET".to_owned())]).inc();
    /// ```
    pub fn get_or_create(&self, label_set: &S) -> MappedRwLockReadGuard<M> {
        if let Ok(metric) =
            RwLockReadGuard::try_map(self.metrics.read(), |metrics| metrics.get(label_set))
        {
            return metric;
        }

        let mut write_guard = self.metrics.write();

        write_guard
            .entry(label_set.clone())
            .or_insert_with(|| self.constructor.new_metric());

        let read_guard = RwLockWriteGuard::downgrade(write_guard);

        RwLockReadGuard::map(read_guard, |metrics| {
            metrics
                .get(label_set)
                .expect("Metric to exist after creating it.")
        })
    }

    /// Remove a label set from the metric family.
    ///
    /// Returns a bool indicating if a label set was removed or not.
    ///
    /// ```
    /// # use prometheus_client::metrics::counter::{Atomic, Counter};
    /// # use prometheus_client::metrics::family::Family;
    /// #
    /// let family = Family::<Vec<(String, String)>, Counter>::default();
    ///
    /// // Will create the metric with label `method="GET"` on first call and
    /// // return a reference.
    /// family.get_or_create(&vec![("method".to_owned(), "GET".to_owned())]).inc();
    ///
    /// // Will return `true`, indicating that the `method="GET"` label set was
    /// // removed.
    /// assert!(family.remove(&vec![("method".to_owned(), "GET".to_owned())]));
    /// ```
    pub fn remove(&self, label_set: &S) -> bool {
        self.metrics.write().remove(label_set).is_some()
    }

    /// Clear all label sets from the metric family.
    ///
    /// ```
    /// # use prometheus_client::metrics::counter::{Atomic, Counter};
    /// # use prometheus_client::metrics::family::Family;
    /// #
    /// let family = Family::<Vec<(String, String)>, Counter>::default();
    ///
    /// // Will create the metric with label `method="GET"` on first call and
    /// // return a reference.
    /// family.get_or_create(&vec![("method".to_owned(), "GET".to_owned())]).inc();
    ///
    /// // Clear the family of all label sets.
    /// family.clear();
    /// ```
    pub fn clear(&self) {
        self.metrics.write().clear()
    }

    pub(crate) fn read(&self) -> RwLockReadGuard<HashMap<S, M>> {
        self.metrics.read()
    }
}

impl<S, M, C: Clone> Clone for Family<S, M, C> {
    fn clone(&self) -> Self {
        Family {
            metrics: self.metrics.clone(),
            constructor: self.constructor.clone(),
        }
    }
}

impl<S, M: TypedMetric, C> TypedMetric for Family<S, M, C> {
    const TYPE: MetricType = <M as TypedMetric>::TYPE;
}

impl<S, M, C> EncodeMetric for Family<S, M, C>
where
    S: Clone + std::hash::Hash + Eq + EncodeLabelSet,
    M: EncodeMetric + TypedMetric,
    C: MetricConstructor<M>,
{
    fn encode(&self, mut encoder: MetricEncoder) -> Result<(), std::fmt::Error> {
        let guard = self.read();
        for (label_set, m) in guard.iter() {
            let encoder = encoder.encode_family(label_set)?;
            m.encode(encoder)?;
        }
        Ok(())
    }

    fn metric_type(&self) -> MetricType {
        M::TYPE
    }
}

<<<<<<< HEAD
// TODO: When we split the dispatched type for the standard registered metrics
// and the collector metrics and only require Sync for the former, we can use a
// RefCell here.
impl<S: EncodeLabelSet, M: EncodeMetric + TypedMetric, T: Iterator<Item = (S, M)>> EncodeMetric
    for RefCell<T>
{
    fn encode(&self, mut encoder: MetricEncoder<'_, '_>) -> Result<(), std::fmt::Error> {
        let mut iter = self.borrow_mut();

        while let Some((label_set, m)) = iter.next() {
            let encoder = encoder.encode_family(&label_set)?;
            m.encode(encoder)?;
        }
        Ok(())
    }

    fn metric_type(&self) -> MetricType {
        M::TYPE
    }
}

=======
>>>>>>> fc8aa9a0
#[cfg(test)]
mod tests {
    use super::*;
    use crate::metrics::counter::Counter;
    use crate::metrics::histogram::{exponential_buckets, Histogram};

    #[test]
    fn counter_family() {
        let family = Family::<Vec<(String, String)>, Counter>::default();

        family
            .get_or_create(&vec![("method".to_string(), "GET".to_string())])
            .inc();

        assert_eq!(
            1,
            family
                .get_or_create(&vec![("method".to_string(), "GET".to_string())])
                .get()
        );
    }

    #[test]
    fn histogram_family() {
        Family::<(), Histogram>::new_with_constructor(|| {
            Histogram::new(exponential_buckets(1.0, 2.0, 10))
        });
    }

    #[test]
    fn histogram_family_with_struct_constructor() {
        struct CustomBuilder {
            custom_start: f64,
        }
        impl MetricConstructor<Histogram> for CustomBuilder {
            fn new_metric(&self) -> Histogram {
                Histogram::new(exponential_buckets(self.custom_start, 2.0, 10))
            }
        }

        let custom_builder = CustomBuilder { custom_start: 1.0 };
        Family::<(), Histogram, CustomBuilder>::new_with_constructor(custom_builder);
    }

    #[test]
    fn counter_family_remove() {
        let family = Family::<Vec<(String, String)>, Counter>::default();

        family
            .get_or_create(&vec![("method".to_string(), "GET".to_string())])
            .inc();

        assert_eq!(
            1,
            family
                .get_or_create(&vec![("method".to_string(), "GET".to_string())])
                .get()
        );

        family
            .get_or_create(&vec![("method".to_string(), "POST".to_string())])
            .inc_by(2);

        assert_eq!(
            2,
            family
                .get_or_create(&vec![("method".to_string(), "POST".to_string())])
                .get()
        );

        // Attempt to remove it twice, showing it really was removed on the
        // first attempt.
        assert!(family.remove(&vec![("method".to_string(), "POST".to_string())]));
        assert!(!family.remove(&vec![("method".to_string(), "POST".to_string())]));

        // This should make a new POST label.
        family
            .get_or_create(&vec![("method".to_string(), "POST".to_string())])
            .inc();

        assert_eq!(
            1,
            family
                .get_or_create(&vec![("method".to_string(), "POST".to_string())])
                .get()
        );

        // GET label should have be untouched.
        assert_eq!(
            1,
            family
                .get_or_create(&vec![("method".to_string(), "GET".to_string())])
                .get()
        );
    }

    #[test]
    fn counter_family_clear() {
        let family = Family::<Vec<(String, String)>, Counter>::default();

        // Create a label and check it.
        family
            .get_or_create(&vec![("method".to_string(), "GET".to_string())])
            .inc();

        assert_eq!(
            1,
            family
                .get_or_create(&vec![("method".to_string(), "GET".to_string())])
                .get()
        );

        // Clear it, then try recreating and checking it again.
        family.clear();

        family
            .get_or_create(&vec![("method".to_string(), "GET".to_string())])
            .inc();

        assert_eq!(
            1,
            family
                .get_or_create(&vec![("method".to_string(), "GET".to_string())])
                .get()
        );
    }
}<|MERGE_RESOLUTION|>--- conflicted
+++ resolved
@@ -327,10 +327,6 @@
     }
 }
 
-<<<<<<< HEAD
-// TODO: When we split the dispatched type for the standard registered metrics
-// and the collector metrics and only require Sync for the former, we can use a
-// RefCell here.
 impl<S: EncodeLabelSet, M: EncodeMetric + TypedMetric, T: Iterator<Item = (S, M)>> EncodeMetric
     for RefCell<T>
 {
@@ -349,8 +345,6 @@
     }
 }
 
-=======
->>>>>>> fc8aa9a0
 #[cfg(test)]
 mod tests {
     use super::*;
