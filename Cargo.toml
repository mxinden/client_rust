[package]
name = "prometheus-client"
version = "0.17.0"
authors = ["Max Inden <mail@max-inden.de>"]
edition = "2021"
description = "Open Metrics client library allowing users to natively instrument applications."
license = "Apache-2.0 OR MIT"
keywords = ["openmetrics", "prometheus", "metrics", "instrumentation", "monitoring"]
repository = "https://github.com/prometheus/client_rust"
homepage = "https://github.com/prometheus/client_rust"
documentation = "https://docs.rs/prometheus-client"

[workspace]
members = ["derive-text-encode"]

[dependencies]
dtoa = "1.0"
itoa = "1.0"
owning_ref = "0.4"
<<<<<<< HEAD
prometheus-client-derive-text-encode = { version = "0.2.0", path = "derive-text-encode" }
prost = "0.9.0"
prost-types = "0.9.0"
=======
prometheus-client-derive-text-encode = { version = "0.3.0", path = "derive-text-encode" }
>>>>>>> 6b7a3458

[dev-dependencies]
async-std = { version = "1", features = ["attributes"] }
criterion = "0.3"
http-types = "2"
pyo3 = "0.16"
quickcheck = "1"
rand = "0.8.4"
tide = "0.16"

[build-dependencies]
prost-build = "0.9.0"

[[bench]]
name = "family"
harness = false

[[bench]]
name = "text"
path = "benches/encoding/text.rs"
harness = false<|MERGE_RESOLUTION|>--- conflicted
+++ resolved
@@ -17,13 +17,9 @@
 dtoa = "1.0"
 itoa = "1.0"
 owning_ref = "0.4"
-<<<<<<< HEAD
-prometheus-client-derive-text-encode = { version = "0.2.0", path = "derive-text-encode" }
+prometheus-client-derive-text-encode = { version = "0.3.0", path = "derive-text-encode" }
 prost = "0.9.0"
 prost-types = "0.9.0"
-=======
-prometheus-client-derive-text-encode = { version = "0.3.0", path = "derive-text-encode" }
->>>>>>> 6b7a3458
 
 [dev-dependencies]
 async-std = { version = "1", features = ["attributes"] }
